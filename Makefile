BINARY := hostapp
PKG := ./...

# Operator image (use a local tag by default; can be overridden)
OPERATOR_IMAGE ?= guildnet/hostapp:local

# Defaults (override as needed)
LISTEN_LOCAL ?= 127.0.0.1:8090

# User-scoped kubeconfig location (used by scripts and docs)
GN_KUBECONFIG ?= $(HOME)/.guildnet/kubeconfig

# Provisioner choice: lan | forward | vm
PROVIDER ?= lan

.PHONY: all help \
	build build-backend build-ui \
	run \
	test lint tidy clean setup ui-setup \
	health tls-check-backend regen-certs stop-all \
	agent-build \
	crd-apply operator-run operator-build db-health \
	setup-headscale setup-tailscale setup-all \
	# Local disposable cluster helper removed; use microk8s or set KUBECONFIG
	deploy-k8s-addons deploy-operator deploy-hostapp verify-e2e \
	diag-router diag-k8s diag-db headscale-approve-routes


all: build ## Build backend and UI

# ---------- Help ----------
help: ## Show this help
	@awk 'BEGIN {FS = ":.*##"; printf "Usage: make [target]\n\nTargets:\n"} /^[a-zA-Z0-9_-]+:.*##/ { printf "  %-24s %s\n", $$1, $$2 }' $(MAKEFILE_LIST)

# ---------- Setup ----------
setup: ui-setup regen-certs ## One-time setup: install UI deps and generate local TLS certs

ui-setup: ## Install UI dependencies (npm ci)
	cd ui && npm ci

regen-certs: ## Regenerate local server TLS certificate
	./scripts/generate-server-cert.sh -f

setup-headscale: ## Setup Headscale (Docker) and bootstrap preauth
	bash ./scripts/setup-headscale.sh

setup-tailscale: ## Setup Tailscale router (enable forwarding, up, approve routes)
	bash ./scripts/setup-tailscale.sh

setup-all: ## One-command: Headscale up -> LAN sync -> ensure Kubernetes (microk8s) -> Headscale namespace -> router DS -> addons -> operator -> hostapp -> verify
	@CL=$${CLUSTER:-$${GN_CLUSTER_NAME:-default}}; \
	echo "[setup-all] Using cluster: $$CL"; \
	$(MAKE) headscale-up; \
	$(MAKE) env-sync-lan; \
	# Ensure Kubernetes is reachable; if not, try microk8s setup or fail
	ok=1; kubectl --request-timeout=3s get --raw=/readyz >/dev/null 2>&1 || ok=0; \
	if [ $$ok -eq 0 ]; then \
		# Attempt microk8s setup if helper script exists
		if [ -x "./scripts/microk8s-setup.sh" ]; then \
			bash ./scripts/microk8s-setup.sh $(GN_KUBECONFIG) || { echo "microk8s setup failed"; exit 2; }; \
		else \
			echo "Kubernetes API not reachable; please configure KUBECONFIG or install microk8s"; exit 2; \
		fi; \
	fi; \
	CLUSTER=$$CL $(MAKE) headscale-namespace; \
	CLUSTER=$$CL $(MAKE) router-ensure || true; \
	$(MAKE) deploy-k8s-addons || true; \
	$(MAKE) deploy-operator || true; \
	$(MAKE) deploy-hostapp || true; \
	$(MAKE) verify-e2e || true

# ---------- Build ----------
build: build-backend build-ui ## Build backend and UI

build-backend: ## Build Go backend (bin/hostapp)
	CGO_ENABLED=0 go build -trimpath -ldflags "-s -w" -o bin/$(BINARY) ./cmd/hostapp

operator-build: ## Build operator manager binary (reuses hostapp for now if integrated later)
	@echo "(placeholder) operator shares hostapp binary in prototype"

# Build and (optionally) load operator image into local clusters for local testing
.PHONY: operator-image-build operator-image-load operator-build-load
operator-image-build: build-backend ## Build a container image for the operator from bin/hostapp
	@echo "Building operator image $(OPERATOR_IMAGE) ..."
	docker build -f scripts/Dockerfile.operator -t $(OPERATOR_IMAGE) .

operator-image-load: operator-image-build ## Load the operator image into a local cluster (microk8s preferred)
	@echo "Loading operator image into local cluster (microk8s preferred)"
	# Delegate to helper script which handles microk8s image import
	@bash ./scripts/load-operator-image.sh $(OPERATOR_IMAGE) "" || echo "operator image load helper failed"

operator-build-load: operator-image-load ## Convenience target to build and load operator image
	@echo "operator image build+load complete"

build-ui: ## Build UI (Vite)
	cd ui && npm ci && npm run build

# ---------- Run ----------
run: build stop-hostapp ## Build all (backend+UI), stop any existing hostapp, then run backend (serve)
	bash ./scripts/run-hostapp.sh

stop-hostapp: ## Stop any hostapp instances listening on $(LISTEN_LOCAL) (safe: only kills hostapp processes)
	LISTEN_LOCAL=$(LISTEN_LOCAL) bash ./scripts/stop-hostapp.sh

# ---------- DB / Health ----------
db-health: ## Check backend health summary
	@echo "Checking backend health..."; \
	(set -x; curl -sk https://$(LISTEN_LOCAL)/healthz); echo; \
	(set -x; curl -sk https://$(LISTEN_LOCAL)/api/health) || true; echo

# ---------- Quality ----------
test: ## Run Go tests (race)
	go test -race $(PKG)

lint: ## Run golangci-lint (non-fatal if not installed)
	golangci-lint run || true

tidy: ## go mod tidy
	go mod tidy

clean: ## Remove build artifacts
	rm -rf bin ui/dist

# ---------- Utilities ----------
health: ## Check backend health endpoint
	curl -k https://$(LISTEN_LOCAL)/healthz || true

tls-check-backend: ## Show TLS info for backend :8090
	echo | openssl s_client -connect 127.0.0.1:8090 -servername localhost -tls1_2 2>/dev/null | head -n 20

stop-all: ## Stop all managed workloads via admin API
	@curl -sk -X POST https://127.0.0.1:8090/api/admin/stop-all || curl -sk -X POST https://127.0.0.1:8090/api/stop-all || true

# ---------- CRD / Operator helpers ----------
CRD_DIR ?= config/crd
crd-apply: ## Apply (or update) GuildNet CRDs into current kube-context
	@[ -d $(CRD_DIR) ] || { echo "CRD dir $(CRD_DIR) missing"; exit 1; }
	@ok=1; kubectl --request-timeout=3s get --raw=/readyz >/dev/null 2>&1 || ok=0; \
	if [ $$ok -eq 0 ]; then \
		echo "[crd-apply] Kubernetes API not reachable or kubeconfig invalid; skipping"; \
	else \
		for f in $(CRD_DIR)/*.yaml; do \
			echo "kubectl apply -f $$f"; \
			KUBECONFIG=$(GN_KUBECONFIG) kubectl apply -f $$f >/dev/null || exit 1; \
		done; \
		echo "CRDs applied"; \
	fi

operator-run: ## Run workspace operator (controller-runtime manager) locally
	go run ./cmd/hostapp --mode operator 2>&1 | sed 's/^/[operator] /'

agent-build: ## Build agent image (see scripts)
	sh ./scripts/agent-build-load.sh

# ---------- Host subnet router (native tailscale) ----------
.PHONY: router-install router-up router-down router-status router-grant-operator router-daemon router-daemon-sudo router-grant-operator-sudo

router-install: ## Install native tailscale client (host subnet router)
	bash ./scripts/tailscale-router.sh install

router-daemon: ## Ensure tailscaled is running (non-interactive, best effort)
	- systemctl --user enable --now tailscaled 2>/dev/null || true
	- systemctl enable --now tailscaled 2>/dev/null || sudo -n systemctl enable --now tailscaled 2>/dev/null || true
	- service tailscaled start 2>/dev/null || sudo -n service tailscaled start 2>/dev/null || true

router-daemon-sudo: ## Ensure tailscaled is running (sudo, prompts if needed)
	sudo systemctl enable --now tailscaled || sudo service tailscaled start || true

router-grant-operator: ## Allow current user to run tailscale commands without sudo prompts
	- sudo -n tailscale set --operator=$$USER 2>/dev/null || true
	@echo "If the above failed due to sudo, run: make router-grant-operator-sudo"

router-grant-operator-sudo: ## Grant operator with sudo (prompts once)
	sudo tailscale set --operator=$$USER || true

router-up: ## Bring up host subnet router (advertise TS_ROUTES)
	bash ./scripts/tailscale-router.sh up

router-down: ## Bring down host subnet router
	bash ./scripts/tailscale-router.sh down

router-status: ## Show tailscale router status
	bash ./scripts/tailscale-router.sh status

# ---------- Local Headscale (LAN bind) ----------
.PHONY: headscale-up headscale-down headscale-status env-sync-lan headscale-bootstrap local-overlay-up headscale-approve-routes

headscale-up: ## Start Headscale bound to LAN IP (auto-detected)
	bash ./scripts/headscale-run.sh up

headscale-down: ## Stop & remove Headscale container
	bash ./scripts/headscale-run.sh down

headscale-status: ## Show Headscale container status
	bash ./scripts/headscale-run.sh status

headscale-bootstrap: ## Create Headscale user+preauth key and sync TS_AUTHKEY in .env
	bash ./scripts/headscale-bootstrap.sh

env-sync-lan: ## Rewrite TS_LOGIN_SERVER in .env to use LAN IP if it is 127.0.0.1
	bash ./scripts/detect-lan-and-sync-env.sh

local-overlay-up: ## Bring up local Headscale on LAN + router; prepares a working local overlay
	$(MAKE) headscale-up
	$(MAKE) env-sync-lan
	$(MAKE) headscale-bootstrap
	$(MAKE) router-install
	$(MAKE) router-up

headscale-approve-routes: ## Approve tailscale routes for the router in Headscale
	bash ./scripts/headscale-approve-routes.sh

# Export KUBECONFIG for kubectl invocations that run via Make targets
export KUBECONFIG := $(GN_KUBECONFIG)

# ---------- Provision / Addons / Deploy / Verify ----------
.PHONY: deploy-k8s-addons deploy-operator deploy-hostapp verify-e2e diag-router diag-k8s diag-db

deploy-k8s-addons: ## Install MetalLB (pool from .env), CRDs, imagePullSecret, DB
	bash ./scripts/deploy-metallb.sh
	$(MAKE) crd-apply
	bash ./scripts/k8s-setup-registry-secret.sh || true
	bash ./scripts/rethinkdb-setup.sh || true

deploy-operator: ## Deploy operator (ensure operator image is available, then apply manifests)
	# If you use microk8s for local development, import the operator image first with: make operator-image-load
	bash ./scripts/deploy-operator.sh

deploy-hostapp: ## Run hostapp locally (or deploy in cluster if configured)
	$(MAKE) run

generate-join-config: ## Generate join config JSON for the current machine/cluster (uses scripts/generate_join_config.sh)
	bash ./scripts/generate_join_config.sh --out ${GN_JOIN_OUT:-guildnet.config}

verify-e2e: ## Verify router, routes, kube API, DB
	bash ./scripts/verify-e2e.sh

# ---------- Diagnostics ----------

diag-router: ## Show tailscale status and headscale routes
	$(MAKE) router-status || true
	docker ps --format '{{.Names}}' | grep -q '^guildnet-headscale$$' && docker exec -i guildnet-headscale headscale routes list || true

diag-k8s: ## Show kube API status and nodes
	kubectl --request-timeout=5s get --raw='/readyz?verbose' || true
	kubectl get nodes -o wide || true

diag-db: ## Print DB service details
	bash ./scripts/rethinkdb-setup.sh || true

<<<<<<< HEAD
# ---------- Network & Proxy ----------
router-ensure-novalidate: ## Deploy Tailscale router without server-side schema validation (bootstrap when API unreachable)
	TS_AUTHKEY=$${TS_AUTHKEY:-$${HEADSCALE_AUTHKEY:-}} kubectl apply --validate=false -f - <<'YAML'
	apiVersion: apps/v1
	kind: DaemonSet
	metadata:
	  name: tailscale-subnet-router
	  namespace: kube-system
	  labels: { app: tailscale-subnet-router }
	spec:
	  selector: { matchLabels: { app: tailscale-subnet-router } }
	  template:
	    metadata: { labels: { app: tailscale-subnet-router } }
	    spec:
	      hostNetwork: true
	      dnsPolicy: ClusterFirstWithHostNet
	      tolerations: [ { operator: Exists } ]
	      containers:
	      - name: tailscale
	        image: tailscale/tailscale:stable
	        securityContext: { capabilities: { add: [NET_ADMIN, NET_RAW] }, privileged: true }
	        env:
	        - { name: TS_AUTHKEY, value: "$${TS_AUTHKEY}" }
	        - { name: TS_LOGIN_SERVER, value: "$${TS_LOGIN_SERVER:-https://login.tailscale.com}" }
	        - { name: TS_ROUTES, value: "$${TS_ROUTES:-10.0.0.0/24,10.96.0.0/12,10.244.0.0/16}" }
		- { name: TS_HOSTNAME, value: "$${TS_HOSTNAME:-subnet-router}" }
	        volumeMounts: [ { name: state, mountPath: /var/lib/tailscale }, { name: tun, mountPath: /dev/net/tun } ]
		args: [ /bin/sh, -c, "set -e; /usr/sbin/tailscaled --state=/var/lib/tailscale/tailscaled.state & sleep 2; tailscale up --authkey=\"$${TS_AUTHKEY}\" --login-server=\"$${TS_LOGIN_SERVER:-https://login.tailscale.com}\" --advertise-routes=\"$${TS_ROUTES:-10.0.0.0/24,10.96.0.0/12,10.244.0.0/16}\" --hostname=\"$${TS_HOSTNAME:-subnet-router}\" --accept-routes; tail -f /dev/null" ]
	      volumes:
	      - { name: state, emptyDir: {} }
	      - { name: tun, hostPath: { path: /dev/net/tun, type: CharDevice } }
	YAML

set-cluster-proxy: ## Set per-cluster API proxy URL and force HTTP (usage: make set-cluster-proxy CLUSTER_ID=... PROXY=http://host:8001)
	@[ -n "$(CLUSTER_ID)" ] || { echo "CLUSTER_ID required"; exit 2; }
	@[ -n "$(PROXY)" ] || { echo "PROXY required (e.g., http://127.0.0.1:8001)"; exit 2; }
	@curl -sk -X PUT https://$(LISTEN_LOCAL)/api/settings/cluster/$(CLUSTER_ID) \
	  -H 'Content-Type: application/json' \
	  -d '{"api_proxy_url":"'"$(PROXY)"'","api_proxy_force_http":true}'

# New plain-K8S helpers
headscale-namespace: ## Ensure Headscale namespace and emit keys (CLUSTER=...)
	CLUSTER=$${CLUSTER:-$${GN_CLUSTER_NAME:-default}} bash ./scripts/headscale-namespace-and-keys.sh

router-ensure: ## Deploy Tailscale subnet router DaemonSet (uses tmp/cluster-<id>-headscale.json when present)
		@set -e; \
		CL=$${CLUSTER:-$${GN_CLUSTER_NAME:-}}; \
		if [ -z "$$CL" ]; then \
			CNT=$$(ls -1 tmp/cluster-*-headscale.json 2>/dev/null | wc -l | tr -d ' '); \
			if [ "$$CNT" = "1" ]; then \
				J=$$(ls -1 tmp/cluster-*-headscale.json); \
				CL=$$(basename "$$J" | sed -E 's/^cluster-(.+)-headscale\.json/\1/'); \
			fi; \
		fi; \
		: $${CL:=$${GN_CLUSTER_NAME:-default}}; \
		J=tmp/cluster-$$CL-headscale.json; \
		if [ ! -f $$J ]; then \
			CNT=$$(ls -1 tmp/cluster-*-headscale.json 2>/dev/null | wc -l | tr -d ' '); \
			if [ "$$CNT" = "1" ]; then \
				J=$$(ls -1 tmp/cluster-*-headscale.json); \
				CL=$$(basename "$$J" | sed -E 's/^cluster-(.+)-headscale\.json/\1/'); \
				echo "[router-ensure] Auto-detected cluster: $$CL"; \
			else \
				echo "Missing $$J; run: make headscale-namespace CLUSTER=$$CL"; exit 0; \
			fi; \
		fi; \
		if [ ! -f "$(GN_KUBECONFIG)" ]; then \
			echo "[router-ensure] No kubeconfig at $(GN_KUBECONFIG); skipping"; exit 0; \
		fi; \
		if ! kubectl version --request-timeout=3s >/dev/null 2>&1; then \
			echo "[router-ensure] Kubernetes API not reachable; skipping"; exit 0; \
		fi; \
		TS_AUTHKEY=$$(jq -r '.routerAuthKey' $$J); \
		TS_LOGIN_SERVER=$$(jq -r '.loginServer' $$J); \
		: $${TS_ROUTES:=$${GN_TS_ROUTES:-10.96.0.0/12,10.244.0.0/16}}; \
		: $${TS_HOSTNAME:=router-$$CL}; \
		TS_AUTHKEY="$$TS_AUTHKEY" TS_LOGIN_SERVER="$$TS_LOGIN_SERVER" TS_ROUTES="$$TS_ROUTES" TS_HOSTNAME="$$TS_HOSTNAME" bash ./scripts/deploy-tailscale-router.sh

plain-quickstart: ## Alias to setup-all for plain K8S flow
	$(MAKE) setup-all

.PHONY: deploy-networkpolicies
deploy-networkpolicies: ## Apply recommended network policies for workspace isolation
	@echo "Applying networkpolicies..."
	@if kubectl version --request-timeout=3s >/dev/null 2>&1; then \
		kubectl apply -f k8s/networkpolicies/ || true; \
	else \
		echo "Kubernetes API not reachable; skipping networkpolicies"; \
	fi
=======
# ---------- MetaGuildNet ----------
.PHONY: meta-setup meta-verify meta-diagnose meta-test meta-example

meta-setup: ## MetaGuildNet automated setup wizard
	bash $(CURDIR)/MetaGuildNet/scripts/setup/setup_wizard.sh

meta-verify: ## MetaGuildNet comprehensive verification
	bash $(CURDIR)/MetaGuildNet/scripts/verify/verify_all.sh

meta-verify-network: ## Verify network layer only
	bash $(CURDIR)/MetaGuildNet/scripts/verify/verify_network.sh

meta-verify-cluster: ## Verify cluster layer only
	bash $(CURDIR)/MetaGuildNet/scripts/verify/verify_cluster.sh

meta-verify-database: ## Verify database layer only
	bash $(CURDIR)/MetaGuildNet/scripts/verify/verify_database.sh

meta-verify-application: ## Verify application layer only
	bash $(CURDIR)/MetaGuildNet/scripts/verify/verify_application.sh

meta-diagnose: ## MetaGuildNet diagnostics
	bash $(CURDIR)/MetaGuildNet/scripts/utils/diagnose.sh 2>/dev/null || echo "Run: make -C $(CURDIR)/MetaGuildNet diagnose"

meta-test: ## Run MetaGuildNet tests
	make -C $(CURDIR)/MetaGuildNet test-all

meta-test-integration: ## Run integration tests
	make -C $(CURDIR)/MetaGuildNet test-integration

meta-test-e2e: ## Run end-to-end tests
	make -C $(CURDIR)/MetaGuildNet test-e2e

meta-example: ## Run basic MetaGuildNet example
	bash $(CURDIR)/MetaGuildNet/examples/basic/create-workspace.sh

meta-docs: ## Show MetaGuildNet documentation
	@echo "MetaGuildNet Documentation:"
	@echo "  Main:         $(CURDIR)/MetaGuildNet/README.md"
	@echo "  Setup:        $(CURDIR)/MetaGuildNet/docs/SETUP.md"
	@echo "  Verification: $(CURDIR)/MetaGuildNet/docs/VERIFICATION.md"
	@echo "  Architecture: $(CURDIR)/MetaGuildNet/docs/ARCHITECTURE.md"
	@echo "  Contributing: $(CURDIR)/MetaGuildNet/docs/CONTRIBUTING.md"
	@echo ""
	@echo "Quick start: make meta-setup"

meta-help: ## MetaGuildNet help
	make -C $(CURDIR)/MetaGuildNet help
>>>>>>> 782c2f57
<|MERGE_RESOLUTION|>--- conflicted
+++ resolved
@@ -1,11 +1,8 @@
 BINARY := hostapp
 PKG := ./...
 
-# Operator image (use a local tag by default; can be overridden)
-OPERATOR_IMAGE ?= guildnet/hostapp:local
-
 # Defaults (override as needed)
-LISTEN_LOCAL ?= 127.0.0.1:8090
+LISTEN_LOCAL ?= 127.0.0.1:8080
 
 # User-scoped kubeconfig location (used by scripts and docs)
 GN_KUBECONFIG ?= $(HOME)/.guildnet/kubeconfig
@@ -18,12 +15,12 @@
 	run \
 	test lint tidy clean setup ui-setup \
 	health tls-check-backend regen-certs stop-all \
-	agent-build \
+	talos-fresh talos-upgrade agent-build \
 	crd-apply operator-run operator-build db-health \
-	setup-headscale setup-tailscale setup-all \
-	# Local disposable cluster helper removed; use microk8s or set KUBECONFIG
+	setup-headscale setup-tailscale setup-talos setup-all \
+	bootstrap-sudo setup-all-provision talos-provision-vm \
 	deploy-k8s-addons deploy-operator deploy-hostapp verify-e2e \
-	diag-router diag-k8s diag-db headscale-approve-routes
+	diag-router diag-talos diag-k8s diag-db headscale-approve-routes
 
 
 all: build ## Build backend and UI
@@ -47,26 +44,20 @@
 setup-tailscale: ## Setup Tailscale router (enable forwarding, up, approve routes)
 	bash ./scripts/setup-tailscale.sh
 
-setup-all: ## One-command: Headscale up -> LAN sync -> ensure Kubernetes (microk8s) -> Headscale namespace -> router DS -> addons -> operator -> hostapp -> verify
-	@CL=$${CLUSTER:-$${GN_CLUSTER_NAME:-default}}; \
-	echo "[setup-all] Using cluster: $$CL"; \
-	$(MAKE) headscale-up; \
-	$(MAKE) env-sync-lan; \
-	# Ensure Kubernetes is reachable; if not, try microk8s setup or fail
-	ok=1; kubectl --request-timeout=3s get --raw=/readyz >/dev/null 2>&1 || ok=0; \
-	if [ $$ok -eq 0 ]; then \
-		# Attempt microk8s setup if helper script exists
-		if [ -x "./scripts/microk8s-setup.sh" ]; then \
-			bash ./scripts/microk8s-setup.sh $(GN_KUBECONFIG) || { echo "microk8s setup failed"; exit 2; }; \
-		else \
-			echo "Kubernetes API not reachable; please configure KUBECONFIG or install microk8s"; exit 2; \
-		fi; \
-	fi; \
-	CLUSTER=$$CL $(MAKE) headscale-namespace; \
-	CLUSTER=$$CL $(MAKE) router-ensure || true; \
-	$(MAKE) deploy-k8s-addons || true; \
-	$(MAKE) deploy-operator || true; \
-	$(MAKE) deploy-hostapp || true; \
+setup-talos: ## Fresh deploy Talos and validate
+	bash ./scripts/setup-talos.sh
+
+setup-all: ## Run Headscale, Tailscale, and Talos setup in order
+	$(MAKE) setup-headscale
+	$(MAKE) setup-tailscale
+	@if [ "$(PROVIDER)" = "vm" ]; then \
+		$(MAKE) talos-provision-vm; \
+	else \
+		$(MAKE) setup-talos; \
+	fi
+	$(MAKE) deploy-k8s-addons
+	$(MAKE) deploy-operator || true
+	$(MAKE) deploy-hostapp || true
 	$(MAKE) verify-e2e || true
 
 # ---------- Build ----------
@@ -78,29 +69,12 @@
 operator-build: ## Build operator manager binary (reuses hostapp for now if integrated later)
 	@echo "(placeholder) operator shares hostapp binary in prototype"
 
-# Build and (optionally) load operator image into local clusters for local testing
-.PHONY: operator-image-build operator-image-load operator-build-load
-operator-image-build: build-backend ## Build a container image for the operator from bin/hostapp
-	@echo "Building operator image $(OPERATOR_IMAGE) ..."
-	docker build -f scripts/Dockerfile.operator -t $(OPERATOR_IMAGE) .
-
-operator-image-load: operator-image-build ## Load the operator image into a local cluster (microk8s preferred)
-	@echo "Loading operator image into local cluster (microk8s preferred)"
-	# Delegate to helper script which handles microk8s image import
-	@bash ./scripts/load-operator-image.sh $(OPERATOR_IMAGE) "" || echo "operator image load helper failed"
-
-operator-build-load: operator-image-load ## Convenience target to build and load operator image
-	@echo "operator image build+load complete"
-
 build-ui: ## Build UI (Vite)
 	cd ui && npm ci && npm run build
 
 # ---------- Run ----------
-run: build stop-hostapp ## Build all (backend+UI), stop any existing hostapp, then run backend (serve)
+run: build ## Build all (backend+UI) and run backend (serve)
 	bash ./scripts/run-hostapp.sh
-
-stop-hostapp: ## Stop any hostapp instances listening on $(LISTEN_LOCAL) (safe: only kills hostapp processes)
-	LISTEN_LOCAL=$(LISTEN_LOCAL) bash ./scripts/stop-hostapp.sh
 
 # ---------- DB / Health ----------
 db-health: ## Check backend health summary
@@ -125,26 +99,20 @@
 health: ## Check backend health endpoint
 	curl -k https://$(LISTEN_LOCAL)/healthz || true
 
-tls-check-backend: ## Show TLS info for backend :8090
-	echo | openssl s_client -connect 127.0.0.1:8090 -servername localhost -tls1_2 2>/dev/null | head -n 20
+tls-check-backend: ## Show TLS info for backend :8080
+	echo | openssl s_client -connect 127.0.0.1:8080 -servername localhost -tls1_2 2>/dev/null | head -n 20
 
 stop-all: ## Stop all managed workloads via admin API
-	@curl -sk -X POST https://127.0.0.1:8090/api/admin/stop-all || curl -sk -X POST https://127.0.0.1:8090/api/stop-all || true
+	@curl -sk -X POST https://127.0.0.1:8080/api/admin/stop-all || curl -sk -X POST https://127.0.0.1:8080/api/stop-all || true
 
 # ---------- CRD / Operator helpers ----------
 CRD_DIR ?= config/crd
 crd-apply: ## Apply (or update) GuildNet CRDs into current kube-context
 	@[ -d $(CRD_DIR) ] || { echo "CRD dir $(CRD_DIR) missing"; exit 1; }
-	@ok=1; kubectl --request-timeout=3s get --raw=/readyz >/dev/null 2>&1 || ok=0; \
-	if [ $$ok -eq 0 ]; then \
-		echo "[crd-apply] Kubernetes API not reachable or kubeconfig invalid; skipping"; \
-	else \
-		for f in $(CRD_DIR)/*.yaml; do \
-			echo "kubectl apply -f $$f"; \
-			KUBECONFIG=$(GN_KUBECONFIG) kubectl apply -f $$f >/dev/null || exit 1; \
-		done; \
-		echo "CRDs applied"; \
-	fi
+	@for f in $(CRD_DIR)/*.yaml; do \
+		echo "kubectl apply -f $$f"; \
+		KUBECONFIG=$(GN_KUBECONFIG) kubectl apply -f $$f >/dev/null || exit 1; \
+	done; echo "CRDs applied"
 
 operator-run: ## Run workspace operator (controller-runtime manager) locally
 	go run ./cmd/hostapp --mode operator 2>&1 | sed 's/^/[operator] /'
@@ -210,11 +178,19 @@
 headscale-approve-routes: ## Approve tailscale routes for the router in Headscale
 	bash ./scripts/headscale-approve-routes.sh
 
+# ---------- Talos helpers ----------
+# Examples:
+#   make talos-fresh FRESH_ARGS="--cluster myc --endpoint https://10.0.0.10:6443 --cp 10.0.0.10 --workers 10.0.0.20"
+#   make talos-upgrade UPGRADE_ARGS="--image ghcr.io/siderolabs/installer:v1.7.0 --nodes 10.0.0.10,10.0.0.20 --k8s v1.30.2"
+
 # Export KUBECONFIG for kubectl invocations that run via Make targets
 export KUBECONFIG := $(GN_KUBECONFIG)
 
 # ---------- Provision / Addons / Deploy / Verify ----------
-.PHONY: deploy-k8s-addons deploy-operator deploy-hostapp verify-e2e diag-router diag-k8s diag-db
+.PHONY: talos-provision-vm deploy-k8s-addons deploy-operator deploy-hostapp verify-e2e diag-router diag-talos diag-k8s diag-db
+
+talos-provision-vm: ## Provision a local Talos dev cluster (VM/provider)
+	bash ./scripts/talos-vm-up.sh
 
 deploy-k8s-addons: ## Install MetalLB (pool from .env), CRDs, imagePullSecret, DB
 	bash ./scripts/deploy-metallb.sh
@@ -222,17 +198,13 @@
 	bash ./scripts/k8s-setup-registry-secret.sh || true
 	bash ./scripts/rethinkdb-setup.sh || true
 
-deploy-operator: ## Deploy operator (ensure operator image is available, then apply manifests)
-	# If you use microk8s for local development, import the operator image first with: make operator-image-load
+deploy-operator: ## Deploy operator (placeholder manifests)
 	bash ./scripts/deploy-operator.sh
 
 deploy-hostapp: ## Run hostapp locally (or deploy in cluster if configured)
 	$(MAKE) run
 
-generate-join-config: ## Generate join config JSON for the current machine/cluster (uses scripts/generate_join_config.sh)
-	bash ./scripts/generate_join_config.sh --out ${GN_JOIN_OUT:-guildnet.config}
-
-verify-e2e: ## Verify router, routes, kube API, DB
+verify-e2e: ## Verify router, routes, Talos reachability, kube API, DB
 	bash ./scripts/verify-e2e.sh
 
 # ---------- Diagnostics ----------
@@ -241,6 +213,9 @@
 	$(MAKE) router-status || true
 	docker ps --format '{{.Names}}' | grep -q '^guildnet-headscale$$' && docker exec -i guildnet-headscale headscale routes list || true
 
+diag-talos: ## Show talosctl reachability for CP/WK nodes
+	bash -lc 'set -a; [ -f ./.env ] && . ./.env; for n in $${CP_NODES//,/ }; do echo "-- $$n"; done'
+
 diag-k8s: ## Show kube API status and nodes
 	kubectl --request-timeout=5s get --raw='/readyz?verbose' || true
 	kubectl get nodes -o wide || true
@@ -248,97 +223,6 @@
 diag-db: ## Print DB service details
 	bash ./scripts/rethinkdb-setup.sh || true
 
-<<<<<<< HEAD
-# ---------- Network & Proxy ----------
-router-ensure-novalidate: ## Deploy Tailscale router without server-side schema validation (bootstrap when API unreachable)
-	TS_AUTHKEY=$${TS_AUTHKEY:-$${HEADSCALE_AUTHKEY:-}} kubectl apply --validate=false -f - <<'YAML'
-	apiVersion: apps/v1
-	kind: DaemonSet
-	metadata:
-	  name: tailscale-subnet-router
-	  namespace: kube-system
-	  labels: { app: tailscale-subnet-router }
-	spec:
-	  selector: { matchLabels: { app: tailscale-subnet-router } }
-	  template:
-	    metadata: { labels: { app: tailscale-subnet-router } }
-	    spec:
-	      hostNetwork: true
-	      dnsPolicy: ClusterFirstWithHostNet
-	      tolerations: [ { operator: Exists } ]
-	      containers:
-	      - name: tailscale
-	        image: tailscale/tailscale:stable
-	        securityContext: { capabilities: { add: [NET_ADMIN, NET_RAW] }, privileged: true }
-	        env:
-	        - { name: TS_AUTHKEY, value: "$${TS_AUTHKEY}" }
-	        - { name: TS_LOGIN_SERVER, value: "$${TS_LOGIN_SERVER:-https://login.tailscale.com}" }
-	        - { name: TS_ROUTES, value: "$${TS_ROUTES:-10.0.0.0/24,10.96.0.0/12,10.244.0.0/16}" }
-		- { name: TS_HOSTNAME, value: "$${TS_HOSTNAME:-subnet-router}" }
-	        volumeMounts: [ { name: state, mountPath: /var/lib/tailscale }, { name: tun, mountPath: /dev/net/tun } ]
-		args: [ /bin/sh, -c, "set -e; /usr/sbin/tailscaled --state=/var/lib/tailscale/tailscaled.state & sleep 2; tailscale up --authkey=\"$${TS_AUTHKEY}\" --login-server=\"$${TS_LOGIN_SERVER:-https://login.tailscale.com}\" --advertise-routes=\"$${TS_ROUTES:-10.0.0.0/24,10.96.0.0/12,10.244.0.0/16}\" --hostname=\"$${TS_HOSTNAME:-subnet-router}\" --accept-routes; tail -f /dev/null" ]
-	      volumes:
-	      - { name: state, emptyDir: {} }
-	      - { name: tun, hostPath: { path: /dev/net/tun, type: CharDevice } }
-	YAML
-
-set-cluster-proxy: ## Set per-cluster API proxy URL and force HTTP (usage: make set-cluster-proxy CLUSTER_ID=... PROXY=http://host:8001)
-	@[ -n "$(CLUSTER_ID)" ] || { echo "CLUSTER_ID required"; exit 2; }
-	@[ -n "$(PROXY)" ] || { echo "PROXY required (e.g., http://127.0.0.1:8001)"; exit 2; }
-	@curl -sk -X PUT https://$(LISTEN_LOCAL)/api/settings/cluster/$(CLUSTER_ID) \
-	  -H 'Content-Type: application/json' \
-	  -d '{"api_proxy_url":"'"$(PROXY)"'","api_proxy_force_http":true}'
-
-# New plain-K8S helpers
-headscale-namespace: ## Ensure Headscale namespace and emit keys (CLUSTER=...)
-	CLUSTER=$${CLUSTER:-$${GN_CLUSTER_NAME:-default}} bash ./scripts/headscale-namespace-and-keys.sh
-
-router-ensure: ## Deploy Tailscale subnet router DaemonSet (uses tmp/cluster-<id>-headscale.json when present)
-		@set -e; \
-		CL=$${CLUSTER:-$${GN_CLUSTER_NAME:-}}; \
-		if [ -z "$$CL" ]; then \
-			CNT=$$(ls -1 tmp/cluster-*-headscale.json 2>/dev/null | wc -l | tr -d ' '); \
-			if [ "$$CNT" = "1" ]; then \
-				J=$$(ls -1 tmp/cluster-*-headscale.json); \
-				CL=$$(basename "$$J" | sed -E 's/^cluster-(.+)-headscale\.json/\1/'); \
-			fi; \
-		fi; \
-		: $${CL:=$${GN_CLUSTER_NAME:-default}}; \
-		J=tmp/cluster-$$CL-headscale.json; \
-		if [ ! -f $$J ]; then \
-			CNT=$$(ls -1 tmp/cluster-*-headscale.json 2>/dev/null | wc -l | tr -d ' '); \
-			if [ "$$CNT" = "1" ]; then \
-				J=$$(ls -1 tmp/cluster-*-headscale.json); \
-				CL=$$(basename "$$J" | sed -E 's/^cluster-(.+)-headscale\.json/\1/'); \
-				echo "[router-ensure] Auto-detected cluster: $$CL"; \
-			else \
-				echo "Missing $$J; run: make headscale-namespace CLUSTER=$$CL"; exit 0; \
-			fi; \
-		fi; \
-		if [ ! -f "$(GN_KUBECONFIG)" ]; then \
-			echo "[router-ensure] No kubeconfig at $(GN_KUBECONFIG); skipping"; exit 0; \
-		fi; \
-		if ! kubectl version --request-timeout=3s >/dev/null 2>&1; then \
-			echo "[router-ensure] Kubernetes API not reachable; skipping"; exit 0; \
-		fi; \
-		TS_AUTHKEY=$$(jq -r '.routerAuthKey' $$J); \
-		TS_LOGIN_SERVER=$$(jq -r '.loginServer' $$J); \
-		: $${TS_ROUTES:=$${GN_TS_ROUTES:-10.96.0.0/12,10.244.0.0/16}}; \
-		: $${TS_HOSTNAME:=router-$$CL}; \
-		TS_AUTHKEY="$$TS_AUTHKEY" TS_LOGIN_SERVER="$$TS_LOGIN_SERVER" TS_ROUTES="$$TS_ROUTES" TS_HOSTNAME="$$TS_HOSTNAME" bash ./scripts/deploy-tailscale-router.sh
-
-plain-quickstart: ## Alias to setup-all for plain K8S flow
-	$(MAKE) setup-all
-
-.PHONY: deploy-networkpolicies
-deploy-networkpolicies: ## Apply recommended network policies for workspace isolation
-	@echo "Applying networkpolicies..."
-	@if kubectl version --request-timeout=3s >/dev/null 2>&1; then \
-		kubectl apply -f k8s/networkpolicies/ || true; \
-	else \
-		echo "Kubernetes API not reachable; skipping networkpolicies"; \
-	fi
-=======
 # ---------- MetaGuildNet ----------
 .PHONY: meta-setup meta-verify meta-diagnose meta-test meta-example
 
@@ -386,5 +270,4 @@
 	@echo "Quick start: make meta-setup"
 
 meta-help: ## MetaGuildNet help
-	make -C $(CURDIR)/MetaGuildNet help
->>>>>>> 782c2f57
+	make -C $(CURDIR)/MetaGuildNet help