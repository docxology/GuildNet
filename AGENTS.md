The point of this repo is to give consistent and reliable Kubernetes deployments distributed across multiple machines, with a hostapp server that connects to multiple clusters, with a user friendly web UI, in which the user can join/manage clusters, deploy & inspect docker images (with a code-server running in the provided image), and database management.

IMPORTANT: Multi-line quoted commands usually stall the CLI - avoid them if possible.

Any new features or configurations must work by default, but can be customized via environment variables or other configurations as appropriate. There is no dev flow for this project, only a production flow as this is a developer tool. Everything should work out of the box with sensible defaults.

Do NOT create 'dev' or 'local' modes or configurations. Everything should work the same in all environments.

Prefer modularity and composability over monoliths. Each component should do one thing well and be replaceable.

Always ensure everything the user asks to be done is actually done, even if it requires multiple steps, complex logic or terminal commands. If the user asks for a file to be created, create it with the correct content. If the user asks for code to be modified, modify it correctly. If a file needs to be deleted, delete it. Never leave the user with an incomplete task or half-finished code.

<<<<<<< HEAD
NEVER commit or push on behalf of the user.

Before asking the user to choose from an option, automatically go with the simplest option and keep going until the problem is solved.

ALWAYS update API.md, architecture.md and DEPLOYMENT.md with any relevant changes.
=======
Do or do not, there is no try.

## MetaGuildNet Extensions

This repository includes **MetaGuildNet**, a comprehensive enhancement layer providing:

- **Automated Setup**: One-command setup wizard for the full stack
- **Verification Framework**: Multi-layer health checks and diagnostics
- **Testing Infrastructure**: Integration and end-to-end test suites
- **Documentation**: Comprehensive guides for setup, verification, and contribution
- **Examples**: Real-world usage patterns and scenarios

All fork-specific enhancements live in `MetaGuildNet/` to maintain clean separation from upstream GuildNet.

### Quick Start with MetaGuildNet

```bash
# Automated full setup
make meta-setup

# Comprehensive verification
make meta-verify

# Create example workspace
bash MetaGuildNet/examples/basic/create-workspace.sh
```

### MetaGuildNet Resources

- **Main Documentation**: [MetaGuildNet/README.md](MetaGuildNet/README.md)
- **Setup Guide**: [MetaGuildNet/docs/SETUP.md](MetaGuildNet/docs/SETUP.md)
- **Verification Guide**: [MetaGuildNet/docs/VERIFICATION.md](MetaGuildNet/docs/VERIFICATION.md)
- **Architecture**: [MetaGuildNet/docs/ARCHITECTURE.md](MetaGuildNet/docs/ARCHITECTURE.md)
- **Contributing**: [MetaGuildNet/docs/CONTRIBUTING.md](MetaGuildNet/docs/CONTRIBUTING.md)

### MetaGuildNet Principles

- **Default-First**: Everything works without configuration
- **Production-Ready**: No dev/prod distinction
- **Composable**: Each component is independent and replaceable
- **Upstream-Compatible**: Clean merge path with GuildNet
- **Well-Tested**: Comprehensive test coverage

See [MetaGuildNet/README.md](MetaGuildNet/README.md) for complete documentation.
>>>>>>> 782c2f57
<|MERGE_RESOLUTION|>--- conflicted
+++ resolved
@@ -1,22 +1,9 @@
-The point of this repo is to give consistent and reliable Kubernetes deployments distributed across multiple machines, with a hostapp server that connects to multiple clusters, with a user friendly web UI, in which the user can join/manage clusters, deploy & inspect docker images (with a code-server running in the provided image), and database management.
-
-IMPORTANT: Multi-line quoted commands usually stall the CLI - avoid them if possible.
-
 Any new features or configurations must work by default, but can be customized via environment variables or other configurations as appropriate. There is no dev flow for this project, only a production flow as this is a developer tool. Everything should work out of the box with sensible defaults.
-
-Do NOT create 'dev' or 'local' modes or configurations. Everything should work the same in all environments.
 
 Prefer modularity and composability over monoliths. Each component should do one thing well and be replaceable.
 
 Always ensure everything the user asks to be done is actually done, even if it requires multiple steps, complex logic or terminal commands. If the user asks for a file to be created, create it with the correct content. If the user asks for code to be modified, modify it correctly. If a file needs to be deleted, delete it. Never leave the user with an incomplete task or half-finished code.
 
-<<<<<<< HEAD
-NEVER commit or push on behalf of the user.
-
-Before asking the user to choose from an option, automatically go with the simplest option and keep going until the problem is solved.
-
-ALWAYS update API.md, architecture.md and DEPLOYMENT.md with any relevant changes.
-=======
 Do or do not, there is no try.
 
 ## MetaGuildNet Extensions
@@ -60,5 +47,4 @@
 - **Upstream-Compatible**: Clean merge path with GuildNet
 - **Well-Tested**: Comprehensive test coverage
 
-See [MetaGuildNet/README.md](MetaGuildNet/README.md) for complete documentation.
->>>>>>> 782c2f57
+See [MetaGuildNet/README.md](MetaGuildNet/README.md) for complete documentation.